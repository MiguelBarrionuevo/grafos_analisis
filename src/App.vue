<template>
  <div v-if="currentView === 'main'" class="app-layout">
    <header class="header">
      <h1>Analisis de Algoritmos - Lagartos Del Parque 🦎</h1>
      <button class="matlab-header-button" @click="switchToMatlabView">
        <i class="fas fa-brain"></i> MATLAB
      </button>
    </header>

    <GraphSidebar
      @run-assignment="switchToAssignmentView"
      class="sidebar"
      :mode="mode"
      :johnson-strict="johnsonStrict"
      :johnson-disabled="johnsonDisabled"
      :kruskal-disabled="kruskalDisabled"
      @run-kruskal="runKruskal"
      @set-mode="setMode"
      @confirm-clear="openConfirmClear"
      @open-matrix="openMatrixModal"
      @export-graph="openExportModal"
      @import-graph="openImportModal"
  @open-sort="switchToSortView"
  @open-dijkstra="switchToDijkstraView"
  @open-help="openHelp"
      @run-johnson="openJohnsonChoice"
      @clear-highlight="clearHighlight"
      @toggle-johnson-mode="setJohnsonMode"
      @open-build-tree="switchToBinaryTreeView"
      @open-reconstruct-tree="switchToReconstructTreeView"
      @open-northwest="switchToNorthwestView"
    />

    <main class="main">
      <GraphCanvas
        ref="graphRef"
        :mode="mode"
        @request-add-node="onRequestAddNode"
        @request-add-edge="onRequestAddEdge"
        @request-edit-node="onRequestEditNode"
        @request-edit-edge="onRequestEditEdge"
        @request-delete="onRequestDelete"
      />
    </main>

    <!-- MODAL: Agregar nodo -->
    <GraphModal
      :visible="modals.addNode.visible"
      title="Agregar nodo"
      submit-text="Crear"
      @cancel="closeAddNode"
      @submit="submitAddNode"
    >
      <div class="row">
        <div>
          <label class="label">Nombre del nodo</label>
          <input v-model.trim="forms.addNode.label" class="input" placeholder="Ej: A, Persona 1, etc." />
        </div>
        <div>
          <label class="label">Color</label>
          <input v-model="forms.addNode.color" type="color" class="input color-input" />
        </div>
      </div>
    </GraphModal>

    <!-- MODAL: Elegir criterio Kruskal (min / max) -->
    <GraphModal
      :visible="modals.kruskalChoice.visible"
      title="Kruskal — Selecciona Minimización o Maximización"
      :hide-submit="true"
      @cancel="() => (modals.kruskalChoice.visible = false)"
    >
      <div style="display:flex; gap:10px; flex-wrap:wrap; margin-bottom:12px;">
        <button
          class="button"
          @click="runKruskalCompute('min')"
        >
          ⬇️ Minimización (MST clásico)
        </button>
        <button
          class="button"
          @click="runKruskalCompute('max')"
        >
          ⬆️ Maximización (MaxST)
        </button>
      </div>

      <div style="margin-top:10px; color:var(--muted); font-size:13px; line-height:1.5;">
        <p><strong>Guía rápida:</strong></p>
        <ul style="padding-left:18px; margin:6px 0;">
          <li><strong>Minimización</strong>: Calcula el <em>árbol generador mínimo</em> (MST) — suma total de pesos mínima.</li>
          <li><strong>Maximización</strong>: Calcula el <em>árbol generador máximo</em> (MaxST) — suma total de pesos máxima.</li>
        </ul>
        <p><strong>Nota:</strong> Kruskal requiere un grafo <em>no dirigido</em>. Si tienes múltiples componentes, el resultado será un bosque (varios árboles).</p>
      </div>
    </GraphModal>

    <!-- MODAL: Agregar arista (VALIDA: peso ≥ 0) -->
    <GraphModal
      :visible="modals.addEdge.visible"
      title="Agregar arista"
      submit-text="Crear"
      @cancel="closeAddEdge"
      @submit="submitAddEdge"
    >
      <div class="row">
        <div>
          <label class="label">Peso</label>
          <input
            v-model.number="forms.addEdge.weight"
            type="number"
            step="any"
            min="0"
            class="input"
            :class="{ error: !!forms.addEdge.error }"
            placeholder="Ej: 0, 1, 2.5..."
            @input="forms.addEdge.error = ''"
            aria-invalid="true"
          />
          <div v-if="forms.addEdge.error" class="error-text">{{ forms.addEdge.error }}</div>
        </div>
        <div style="display:flex;align-items:flex-end;" >
          <label class="checkbox" :hidden="johnsonStrict">
            <input type="checkbox" v-model="forms.addEdge.directed" :hidden="johnsonStrict"/>
            <h5 :hidden="johnsonStrict">¿Dirigida?</h5>
          </label>
        </div>
      </div>
      <div style="margin-top:8px;color:var(--muted)">
        Origen: <span class="kbd">{{ forms.addEdge.sourceId }}</span> → Destino: <span class="kbd">{{ forms.addEdge.targetId }}</span>
      </div>
    </GraphModal>

    <!-- MODAL: Editar nodo -->
    <GraphModal
      :visible="modals.editNode.visible"
      title="Editar nodo"
      submit-text="Guardar"
      @cancel="closeEditNode"
      @submit="submitEditNode"
    >
      <div class="row">
        <div>
          <label class="label">Nombre</label>
          <input v-model.trim="forms.editNode.label" class="input" />
        </div>
        <div>
          <label class="label">Color</label>
          <input v-model="forms.editNode.color" type="color" class="input color-input" />
        </div>
      </div>
      <div style="margin-top:8px;color:var(--muted)">
        ID: <span class="kbd">{{ forms.editNode.id }}</span>
      </div>
    </GraphModal>

    <!-- MODAL: Editar arista (VALIDA: peso ≥ 0) -->
    <GraphModal
      :visible="modals.editEdge.visible"
      title="Editar arista"
      submit-text="Guardar"
      @cancel="closeEditEdge"
      @submit="submitEditEdge"
    >
      <div class="row">
        <div>
          <label class="label">Peso</label>
          <input
            v-model.number="forms.editEdge.weight"
            type="number"
            step="any"
            min="0"
            class="input"
            :class="{ error: !!forms.editEdge.error }"
            @input="forms.editEdge.error = ''"
            aria-invalid="true"
          />
          <div v-if="forms.editEdge.error" class="error-text">{{ forms.editEdge.error }}</div>
        </div>
        <div style="display:flex;align-items:flex-end;">
          <label class="checkbox">
            <input type="checkbox" v-model="forms.editEdge.directed" :disabled="johnsonStrict"/>
            ¿Dirigida?
          </label>
        </div>
      </div>
      <div style="margin-top:8px;color:var(--muted)">
        ID: <span class="kbd">{{ forms.editEdge.id }}</span>
      </div>
    </GraphModal>

    <!-- MODAL: Matriz de adyacencia (solo botón Cancelar) -->
    <GraphModal
      :visible="modals.matrix.visible"
      title="Matriz de adyacencia"
      :hide-submit="true"
      @cancel="closeMatrixModal"
    >
      <div class="row" style="align-items:center;gap:12px;flex-wrap:wrap">
        <label class="checkbox">
          <input type="checkbox" v-model="adjOptions.weighted" @change="recomputeAdjacency" />
          Usar pesos
        </label>
        <label class="checkbox">
          <input type="checkbox" v-model="adjOptions.sortByLabel" @change="recomputeAdjacency" />
          Ordenar por nombre
        </label>
        <button class="button small" @click="copyAdjacencyCSV">Copiar CSV</button>
      </div>

      <div class="matrix-wrap">
        <table class="matrix-table">
          <thead>
            <tr>
              <th class="corner"></th>
              <th v-for="n in adjacency.nodes" :key="n.id" class="data-col">
                {{ n.label }}
              </th>
            </tr>
          </thead>
          <tbody>
            <tr v-for="(row,i) in adjacency.matrix" :key="i">
              <th class="row-header">{{ adjacency.nodes[i]?.label }}</th>
              <td v-for="(val,j) in row" :key="j">{{ val }}</td>
            </tr>
          </tbody>
        </table>
      </div>
    </GraphModal>

    <!-- MODAL: Exportar grafo (pide nombre; el campo ocupa ambas columnas) -->
    <GraphModal
      :visible="modals.exportGraph.visible"
      title="Exportar grafo"
      submit-text="Descargar"
      @cancel="closeExportModal"
      @submit="submitExport"
    >
      <div class="row" style="display:grid;grid-template-columns:repeat(2,minmax(0,1fr));gap:12px;">
        <div style="grid-column:1 / -1;width:100%;">
          <label class="label">Nombre del archivo</label>
          <input
            v-model.trim="forms.exportGraph.filename"
            class="input"
            placeholder="Ej: mi_grafo.json"
            @input="forms.exportGraph.error = ''"
          />
          <small style="display:block;margin-top:6px;color:var(--muted)">
            Se descargará como <code>.json</code>. Si no escribes la extensión, la añadiremos.
          </small>
          <div v-if="forms.exportGraph.error" class="error-text" style="margin-top:6px">
            {{ forms.exportGraph.error }}
          </div>
        </div>
      </div>
    </GraphModal>

    <!-- MODAL: Importar grafo (el campo ocupa ambas columnas) -->
    <GraphModal
      :visible="modals.importGraph.visible"
      title="Importar grafo (.json)"
      submit-text="Importar"
      @cancel="closeImportModal"
      @submit="submitImport"
    >
      <div class="row" style="display:grid;grid-template-columns:repeat(2,minmax(0,1fr));gap:12px;">
        <div style="grid-column:1 / -1;width:100%;">
          <label class="label">Selecciona archivo JSON</label>
          <input type="file" accept="application/json" class="input" @change="onPickImportFile" />
          <div v-if="forms.importGraph.error" class="error-text" style="margin-top:6px">
            {{ forms.importGraph.error }}
          </div>

          <div v-if="forms.importGraph.parsed" style="margin-top:10px;color:var(--muted)">
            <div>Archivo: <span class="kbd">{{ forms.importGraph.fileName }}</span></div>
            <div>Nodos: <strong>{{ forms.importGraph.preview.nodes }}</strong> — Aristas: <strong>{{ forms.importGraph.preview.edges }}</strong></div>
            <small>Se reemplazará el grafo actual.</small>
          </div>
        </div>
      </div>
    </GraphModal>

    <!-- MODAL: Ayuda (solo botón Cancelar) -->
    <GraphModal
      :visible="modals.help.visible"
      title="Ayuda"
      :hide-submit="true"
      @cancel="closeHelp"
    >
      <div style="min-width:320px">
        <div v-if="forms.helpPage === 0" style="display:flex;flex-direction:column;gap:10px;line-height:1.5">
          <h3 style="margin:0">Guía rápida</h3>
          <ul style="margin:0 0 6px 18px">
            <li><strong>Agregar nodo:</strong> elige “Agregar nodo” y haz clic en la pizarra. Completa nombre y color.</li>
            <li><strong>Agregar arista:</strong> elige “Agregar arista”, clic en <em>origen</em> y luego en <em>destino</em>. Ingresa peso (≥ 0) y si es dirigida.</li>
            <li><strong>Editar:</strong> elige “Editar” y <strong>doble clic</strong> en un nodo/arista para cambiar sus datos.</li>
            <li><strong>Borrar:</strong> elige “Borrar” y clic en el elemento. Confirma para eliminar.</li>
          </ul>
          <h3 style="margin:10px 0 0 0">Herramientas</h3>
          <ul style="margin:0 0 6px 18px">
            <li><strong>Matriz de adyacencia:</strong> muestra la matriz (con/sin pesos), permite copiar CSV.</li>
            <li><strong>Exportar:</strong> guarda el grafo como <code>.json</code>.</li>
            <li><strong>Importar:</strong> carga un <code>.json</code> con la estructura <code>{ nodes:[], edges:[] }</code> y reemplaza el grafo.</li>
          </ul>
          <h3 style="margin:10px 0 0 0">Navegación</h3>
          <ul style="margin:0 0 6px 18px">
            <li><strong>Zoom:</strong> rueda del mouse.</li>
            <li><strong>Pan:</strong> arrastra sobre el fondo para mover la vista.</li>
          </ul>
        </div>

        <div v-else-if="forms.helpPage === 1" style="line-height:1.5">
          <h3 style="margin:0">Johnson — Guía de uso</h3>
          <div style="margin-top:8px;color:var(--muted);font-size:13px;">
            <p><strong>Qué hace:</strong> Calcula rutas especiales en DAGs. Puedes elegir entre maximización (ruta crítica) o minimización (ruta mínima).</p>
            <p><strong>Condiciones necesarias:</strong></p>
            <ul style="padding-left:18px; margin:6px 0;">
              <li>✔️ El grafo debe ser <strong>dirigido</strong> (todas las aristas con flecha).</li>
              <li>✔️ No se permiten <strong>ciclos</strong> (debe ser un DAG).</li>
              <li>✔️ Los pesos deben ser números <em>mayores o iguales a 0</em>.</li>
            </ul>
            <p><strong>Cómo usar:</strong></p>
            <ol style="padding-left:18px; margin:6px 0;">
              <li>Activa el modo Johnson desde el toggle en la barra lateral.</li>
              <li>Haz clic en <em>Johnson</em> y elige Maximización o Minimización en el modal que aparece.</li>
              <li>Observa el resultado resaltado en el lienzo; las aristas críticas mostrarán su holgura.</li>
            </ol>
          </div>
        </div>

        <div v-else style="line-height:1.5">
          <h3 style="margin:0">Kruskal — Guía de uso</h3>
          <div style="margin-top:8px;color:var(--muted);font-size:13px;">
            <p><strong>Qué hace:</strong> Calcula un árbol generador (o bosque) usando Kruskal. Puedes elegir minimización (MST) o maximización (MaxST).</p>
            <p><strong>Condiciones necesarias:</strong></p>
            <ul style="padding-left:18px; margin:6px 0;">
              <li>✔️ El grafo debe ser <strong>no dirigido</strong> (no tener flechas en las aristas).</li>
              <li>✔️ Los pesos deben ser números (se asume 0 si faltan/o no numéricos).</li>
            </ul>
            <p><strong>Cómo usar:</strong></p>
            <ol style="padding-left:18px; margin:6px 0;">
              <li>Asegúrate de que las aristas no sean dirigidas.</li>
              <li>Haz clic en <em>Kruskal (MST)</em> en la barra lateral.</li>
              <li>En el modal elige Minimización (MST clásico) o Maximización (MaxST).</li>
              <li>El resultado se resaltará en el lienzo; usa "Quitar resaltado" para limpiar.</li>
            </ol>
          </div>
        </div>

        <div style="display:flex;justify-content:space-between;align-items:center;margin-top:12px">
          <div>
            <button class="button small" :disabled="forms.helpPage===0" @click="helpPrev">Anterior</button>
            <button class="button small" style="margin-left:8px" :disabled="forms.helpPage===2" @click="helpNext">Siguiente</button>
          </div>
          <div style="color:var(--muted);font-size:12px">Página {{ forms.helpPage + 1 }} / 3</div>
        </div>

        <div style="margin-top:10px;color:var(--muted)">
          <small>Si tienes dudas o sugerencias, visita el <a href="www.github.com/miguel-barrionuevo/vue-graph-editor" target="_blank" rel="noopener">repositorio en GitHub</a>.</small>
        </div>
      </div>
    </GraphModal>

    <!-- MODAL: Confirmar borrado -->
    <GraphModal
      :visible="modals.confirmDelete.visible"
      :title="confirmDeleteTitle"
      submit-text="Eliminar"
      @cancel="closeConfirmDelete"
      @submit="submitConfirmDelete"
    >
      <p>¿Seguro que quieres eliminar este {{ forms.delete.kind === 'node' ? 'nodo' : 'arista' }}?</p>
      <div style="margin-top:8px;color:var(--muted)">
        ID: <span class="kbd">{{ forms.delete.id }}</span>
      </div>
    </GraphModal>

    <!-- MODAL: Borrar todo -->
    <GraphModal
      :visible="modals.confirmClear.visible"
      title="Borrar todo"
      submit-text="Limpiar"
      @cancel="closeConfirmClear"
      @submit="submitConfirmClear"
    >
      <p>Se eliminarán <strong>todos</strong> los nodos y aristas. ¿Deseas continuar?</p>
    </GraphModal>


    <!-- MODAL: Elegir criterio Johnson -->
    <GraphModal
      :visible="modals.johnsonChoice.visible"
      title="Johnson — Selecciona el criterio"
      :hide-submit="true"
      @cancel="() => (modals.johnsonChoice.visible = false)"
    >
      <div style="display:flex; gap:10px; flex-wrap:wrap; margin-bottom:12px;">
        <button
          class="button"
          @click="() => { modals.johnsonChoice.visible = false; runJohnson('max'); }"
        >
          ⬆️ Maximización (Ruta crítica)
        </button>
        <button
          class="button"
          @click="() => { modals.johnsonChoice.visible = false; runJohnson('min'); }"
        >
          ⬇️ Minimización (Ruta mínima)
        </button>
      </div>

      <div style="margin-top:10px; color:var(--muted); font-size:13px; line-height:1.5;">
        <p><strong>Guía rápida de uso:</strong></p>
        <ul style="padding-left:18px; margin:6px 0;">
          <li><strong>Maximización</strong>: Calcula la <em>ruta crítica</em> (camino de mayor duración). 
            En las aristas se mostrará la <code>h=holgura</code> (tiempo libre). 
            Una holgura <code>0</code> significa que esa arista es crítica.
          </li>
          <li><strong>Minimización</strong>: Calcula la <em>ruta mínima</em> (camino de menor duración). 
            En las aristas se mostrarán siempre sus <em>pesos originales</em>.</li>
        </ul>

        <p><strong>Condiciones necesarias:</strong></p>
        <ul style="padding-left:18px; margin:6px 0;">
          <li>✔️ El grafo debe ser <strong>dirigido</strong> (todas las aristas con flecha).</li>
          <li>✔️ No se permiten <strong>ciclos</strong> (debe ser un DAG).</li>
          <li>✔️ Los <strong>pesos</strong> deben ser números <em>mayores o iguales a 0</em>.</li>
        </ul>

        <p><em>Nota:</em> Si alguna de estas condiciones no se cumple, el cálculo no será válido y el programa te lo indicará.</p>
      </div>
    </GraphModal>

    
  </div>
  <!-- Vista dedicada para el algoritmo de Asignación -->
  <AssignmentView v-else-if="currentView === 'assignment'" @back-to-main="switchToMainView" />

  <!-- Vista dedicada para Árboles Binarios -->
  <BinaryTreeView v-else-if="currentView === 'binary-tree'" @back-to-main="switchToMainView" />

  <!-- Vista dedicada para Reconstruir Árboles -->
  <ReconstructTreeView v-else-if="currentView === 'reconstruct-tree'" @back-to-main="switchToMainView" />
<<<<<<< HEAD

  <!-- Vista dedicada para MATLAB -->
  <MatlabView v-else-if="currentView === 'matlab'" @back-to-main="switchToMainView" />
=======
  <!-- Vista dedicada para Ordenamiento -->
  <SortView v-else-if="currentView === 'sort'" @back-to-main="switchToMainView" />
  <!-- Vista dedicada para Dijkstra -->
  <DijkstraView v-else-if="currentView === 'dijkstra'" @back-to-main="switchToMainView" :getGraphData="getGraphDataSafe" :graphApi="graphRef?.value" />
  <!-- Vista dedicada para Algoritmo Northwest -->
  <NorthwestView v-else-if="currentView === 'northwest'" @back-to-main="switchToMainView" />
>>>>>>> 291ac597
</template>

<script setup>
// @ts-nocheck
import { reactive, ref, computed, defineAsyncComponent } from 'vue';
import GraphSidebar from './components/GraphSidebar.vue';
import GraphCanvas from './components/GraphCanvas.vue';
import GraphModal from './components/GraphModal.vue';
import { MODES } from './constants/modes';
import { computeCPM, computeShortestPathDAG } from './utils/cpm'
import { computeKruskal } from './utils/kruskal'
const AssignmentView = defineAsyncComponent(() =>
  import('./components/AssignmentView.vue')
);
const BinaryTreeView = defineAsyncComponent(() =>
  import('./components/BinaryTreeView.vue')
);
const ReconstructTreeView = defineAsyncComponent(() =>
  import('./components/ReconstructTreeView.vue')
);
<<<<<<< HEAD
const MatlabView = defineAsyncComponent(() =>
  import('./components/MatlabView.vue')
);
=======
const SortView = defineAsyncComponent(() => import('./components/SortView.vue'));
const NorthwestView = defineAsyncComponent(() => import('./components/NorthwestView.vue'));
const DijkstraView = defineAsyncComponent(() => import('./components/DijkstraView.vue'));
>>>>>>> 291ac597

const graphRef = ref(null);
const mode = ref(MODES.ADD_NODE);
// Control de vistas (main o assignment)
const currentView = ref('main');
const switchToAssignmentView = () => { currentView.value = 'assignment'; };
const switchToBinaryTreeView = () => { currentView.value = 'binary-tree'; };
const switchToReconstructTreeView = () => { currentView.value = 'reconstruct-tree'; };
<<<<<<< HEAD
const switchToMatlabView = () => { currentView.value = 'matlab'; };
=======
const switchToSortView = () => { saveGraphData(); currentView.value = 'sort'; };
const switchToNorthwestView = () => { saveGraphData(); currentView.value = 'northwest'; };
const switchToDijkstraView = () => { saveGraphData(); currentView.value = 'dijkstra'; };
>>>>>>> 291ac597
const switchToMainView = () => { currentView.value = 'main'; };

// Estado para almacenar datos del grafo cuando se cambia de vista
const savedGraphData = ref(null);

// Función para guardar datos antes de cambiar de vista
function saveGraphData() {
  if (graphRef.value?.getGraphData) {
    savedGraphData.value = graphRef.value.getGraphData();
  }
}

// Función segura para obtener datos del grafo
function getGraphDataSafe() {
  if (graphRef.value?.getGraphData) {
    const data = graphRef.value.getGraphData();
    savedGraphData.value = data;
    return data;
  }
  return savedGraphData.value || { nodes: [], edges: [] };
}

// === Toggle de modo Johnson estricto ===
const johnsonStrict = ref(false);
function setJohnsonMode(val) {
  johnsonStrict.value = !!val;
  // Notifica al canvas para que active/desactive reglas estrictas
  graphRef.value?.setJohnsonStrictMode?.(johnsonStrict.value);
}

/** Toggle de modo: si vuelves a hacer clic en el mismo, pasa a NONE */
function setMode(next) {
  mode.value = (mode.value === next) ? MODES.NONE : next;
}

const modals = reactive({
  addNode: { visible: false },
  addEdge: { visible: false },
  editNode: { visible: false },
  editEdge: { visible: false },
  confirmDelete: { visible: false },
  confirmClear: { visible: false },
  matrix: { visible: false },
  exportGraph: { visible: false },
  importGraph: { visible: false },
  help: { visible: false },
  johnson: { visible: false },
  johnsonChoice: { visible: false },
  kruskalChoice: { visible: false },
});

const forms = reactive({
  addNode: { label: '', color: '#66ccff' },
  addEdge: { sourceId: '', targetId: '', weight: 1, directed: true, error: '' },
  editNode: { id: '', label: '', color: '#66ccff' },
  editEdge: { id: '', weight: 1, directed: true, error: '' },
  delete: { id: '', kind: 'node' },
  exportGraph: { filename: defaultExportName(), error: '' },
  importGraph: { parsed: null, fileName: '', error: '', preview: { nodes: 0, edges: 0 } }
  
  ,helpPage: 0
});

const pendingNodePos = ref(null);
const confirmDeleteTitle = computed(() =>
  forms.delete.kind === 'node' ? 'Eliminar nodo' : 'Eliminar arista'
);

/* ===== Matriz de adyacencia ===== */
const adjacency = reactive({ nodes: [], matrix: [] });
const adjOptions = reactive({ weighted: true, sortByLabel: true });

function openMatrixModal() { recomputeAdjacency(); modals.matrix.visible = true; }
function closeMatrixModal() { modals.matrix.visible = false; }
function recomputeAdjacency() {
  const res = graphRef.value.getAdjacency({ weighted: adjOptions.weighted, sortByLabel: adjOptions.sortByLabel });
  adjacency.nodes = res.nodes;
  adjacency.matrix = res.matrix;
}
function copyAdjacencyCSV() {
  const header = [''].concat(adjacency.nodes.map(n => n.label));
  const rows = adjacency.matrix.map((row, i) => [adjacency.nodes[i]?.label, ...row].join(','));
  const csv = [header.join(','), ...rows].join('\n');
  navigator.clipboard?.writeText(csv);
}

/* ===== Validación de peso ===== */
function isValidWeight(v) {
  const n = Number(v);
  return Number.isFinite(n) && n >= 0;
}

/* ===== Eventos desde el canvas ===== */
function onRequestAddNode({ position }) {
  pendingNodePos.value = position;
  forms.addNode.label = '';
  forms.addNode.color = '#66ccff';
  modals.addNode.visible = true;
}
function onRequestAddEdge({ sourceId, targetId }) {
  forms.addEdge.sourceId = sourceId;
  forms.addEdge.targetId = targetId;
  forms.addEdge.weight = 1;
  forms.addEdge.directed = true;
  forms.addEdge.error = '';
  modals.addEdge.visible = true;
}
function onRequestEditNode({ id, label, color }) {
  forms.editNode.id = id;
  forms.editNode.label = label;
  forms.editNode.color = color || '#66ccff';
  modals.editNode.visible = true;
}
function onRequestEditEdge({ id, weight, directed }) {
  forms.editEdge.id = id;
  forms.editEdge.weight = Number.isFinite(Number(weight)) ? Number(weight) : 1;
  forms.editEdge.directed = !!directed;
  forms.editEdge.error = '';
  modals.editEdge.visible = true;
}
function onRequestDelete({ id, kind }) {
  forms.delete.id = id;
  forms.delete.kind = kind;
  modals.confirmDelete.visible = true;
}

/* ===== Acciones modales ===== */
function closeAddNode() { modals.addNode.visible = false; pendingNodePos.value = null; }
function submitAddNode() {
  const label = forms.addNode.label?.trim() || '';
  graphRef.value.addNode(label || undefined, pendingNodePos.value, forms.addNode.color);
  closeAddNode();
}
function closeAddEdge() { modals.addEdge.visible = false; graphRef.value.resetEdgeSelection(); }
function submitAddEdge() {
  if (!isValidWeight(forms.addEdge.weight)) { forms.addEdge.error = 'El peso debe ser un número mayor o igual a 0.'; return; }
  graphRef.value.addEdge({
    sourceId: forms.addEdge.sourceId,
    targetId: forms.addEdge.targetId,
    weight: Number(forms.addEdge.weight),
    directed: forms.addEdge.directed
  });
  closeAddEdge();
}
function closeEditNode() { modals.editNode.visible = false; }
function submitEditNode() {
  graphRef.value.updateNode({
    id: forms.editNode.id,
    label: forms.editNode.label,
    color: forms.editNode.color
  });
  closeEditNode();
}
function closeEditEdge() { modals.editEdge.visible = false; }
function submitEditEdge() {
  if (!isValidWeight(forms.editEdge.weight)) { forms.editEdge.error = 'El peso debe ser un número mayor o igual a 0.'; return; }
  graphRef.value.updateEdge({
    id: forms.editEdge.id,
    weight: Number(forms.editEdge.weight),
    directed: forms.editEdge.directed
  });
  closeEditEdge();
}
function closeConfirmDelete() { modals.confirmDelete.visible = false; }
function submitConfirmDelete() { graphRef.value.deleteElement(forms.delete.id); closeConfirmDelete(); }

/* ===== Borrar todo ===== */
function openConfirmClear() { modals.confirmClear.visible = true; }
function closeConfirmClear() { modals.confirmClear.visible = false; }
function submitConfirmClear() { graphRef.value.clearAll(); closeConfirmClear(); }

/* ===== Exportar (modal pide nombre) ===== */
function defaultExportName() {
  const d = new Date(); const pad = (n) => String(n).padStart(2, '0');
  return `grafo-${d.getFullYear()}${pad(d.getMonth()+1)}${pad(d.getDate())}-${pad(d.getHours())}${pad(d.getMinutes())}`;
}
function sanitizeFileName(name) {
  return String(name || '')
    .replace()
    .replace(/\.+$/, '')
    .trim();
}
function openExportModal() { forms.exportGraph.filename = defaultExportName(); forms.exportGraph.error = ''; modals.exportGraph.visible = true; }
function closeExportModal() { modals.exportGraph.visible = false; }
function submitExport() {
  const raw = forms.exportGraph.filename || '';
  const cleaned = sanitizeFileName(raw);
  if (!cleaned) { forms.exportGraph.error = 'Escribe un nombre de archivo válido.'; return; }
  const filename = cleaned.toLowerCase().endsWith('.json') ? cleaned : `${cleaned}.json`;

  const data = graphRef.value.getGraphData();
  const blob = new Blob([JSON.stringify(data, null, 2)], { type: 'application/json' });
  const url = URL.createObjectURL(blob);
  const a = document.createElement('a'); a.href = url; a.download = filename;
  document.body.appendChild(a); a.click(); document.body.removeChild(a);
  URL.revokeObjectURL(url);
  closeExportModal();
}

/* ===== Importar ===== */
function openImportModal() {
  forms.importGraph.parsed = null; forms.importGraph.fileName = '';
  forms.importGraph.error = ''; forms.importGraph.preview = { nodes: 0, edges: 0 };
  modals.importGraph.visible = true;
}
function closeImportModal() { modals.importGraph.visible = false; }
function onPickImportFile(e) {
  forms.importGraph.error = '';
  const file = e.target.files?.[0]; if (!file) return;
  forms.importGraph.fileName = file.name;

  const reader = new FileReader();
  reader.onload = () => {
    try {
      const json = JSON.parse(String(reader.result || '{}'));
      if (!json || !Array.isArray(json.nodes) || !Array.isArray(json.edges)) throw new Error('Formato inválido');
      forms.importGraph.parsed = json;
      forms.importGraph.preview = { nodes: json.nodes.length, edges: json.edges.length };
    } catch (err) {
      forms.importGraph.parsed = null;
      forms.importGraph.preview = { nodes: 0, edges: 0 };
      forms.importGraph.error = 'Archivo inválido. Debe ser un JSON con { nodes:[], edges:[] }.';
      console.error(err);
    }
  };
  reader.onerror = () => { forms.importGraph.error = 'No se pudo leer el archivo.'; };
  reader.readAsText(file);
}
function submitImport() {
  if (!forms.importGraph.parsed) { forms.importGraph.error = 'Selecciona un archivo válido antes de importar.'; return; }
  try {
    graphRef.value.loadGraphData(forms.importGraph.parsed, { replace: true });
    closeImportModal();
  } catch (err) {
    forms.importGraph.error = 'El JSON no pudo cargarse. Revisa el formato.';
    console.error(err);
  }
}

/* ===== Ayuda ===== */
function openHelp() { forms.helpPage = 0; modals.help.visible = true; }
function closeHelp() { modals.help.visible = false; }
function helpNext() { forms.helpPage = Math.min(forms.helpPage + 1, 2); }
function helpPrev() { forms.helpPage = Math.max(forms.helpPage - 1, 0); }

function runJohnson(mode = 'max') {
  const data = graphRef.value.getGraphData();

  if (!data || !Array.isArray(data.nodes) || !Array.isArray(data.edges)) {
    alert('El grafo aún no está listo.');
    return;
  }

  // seguridad extra: bloqueo si hay aristas sin dirección
  if (data.edges.some(e => !e.directed)) {
    alert('Hay aristas sin dirección. Johnson requiere aristas dirigidas.');
    return;
  }

  let res;
  if (mode === 'min') {
    res = computeShortestPathDAG(data.nodes, data.edges);
  } else {
    res = computeCPM(data.nodes, data.edges);
  }

  if (!res.ok) {
    alert(res.message || 'No se pudo calcular la ruta seleccionada.');
    return;
  }

  graphRef.value.showCriticalCPM(res); // pinta en el lienzo


  
}


const johnsonDisabled = computed(() => {
  const data = graphRef.value?.getGraphData?.();
  if (!data) return false;
  return data.edges.some(e => !e.directed);
});


const kruskalDisabled = computed(() => {
  const data = graphRef.value?.getGraphData?.();
  if (!data) return false;
  return data.edges.some(e => !!e.directed);
});


function runKruskal() {
  const data = graphRef.value.getGraphData();
  if (!data || !Array.isArray(data.nodes) || !Array.isArray(data.edges)) {
    alert('El grafo aún no está listo.');
    return;
  }

  // Requiere aristas no dirigidas
  if (data.edges.some(e => !!e.directed)) {
    alert('Kruskal requiere aristas no dirigidas. Edita las aristas para quitar la dirección.');
    return;
  }
  // Show modal to choose minimization or maximization
  modals.kruskalChoice.visible = true;
}

function runKruskalCompute(mode = 'min') {
  // mode: 'min' (default) or 'max'
  modals.kruskalChoice.visible = false;
  const data = graphRef.value.getGraphData();
  try {
    const res = computeKruskal(data.nodes, data.edges, mode);
    if (!res.ok) {
      alert(res.message || 'No se pudo calcular el MST.');
      return;
    }

    // Pinta el MST en el lienzo y muestra el total en la pizarra
    graphRef.value.showMST?.(res, mode);
  } catch (err) {
    alert(String(err) || 'Error al calcular Kruskal.');
  }
}



function clearHighlight() {
  graphRef.value.clearCriticalCPM?.();
  graphRef.value.clearMST?.();
}

function openJohnsonChoice() {
  // Validación previa: no permitir si hay aristas sin dirección
  const data = graphRef.value.getGraphData();
  const undirected = data.edges.filter(e => !e.directed);
  if (undirected.length) {
    const name = new Map(data.nodes.map(n => [n.id, n.label || n.id]));
    const preview = undirected.slice(0, 8).map(e =>
      `${e.id}: ${name.get(e.source)}↔${name.get(e.target)}`
    ).join('\n');
    const extra = undirected.length > 8 ? `\n... y ${undirected.length - 8} más` : '';
    alert(
      `No se puede ejecutar Johnson:\n` +
      `Existen ${undirected.length} arista(s) sin dirección.\n\n` +
      preview + extra + `\n\n` +
      `Solución: edita esas aristas y marca "Dirigida".`
    );
    return;
  }

  modals.johnsonChoice.visible = true;
}



</script><|MERGE_RESOLUTION|>--- conflicted
+++ resolved
@@ -441,18 +441,16 @@
 
   <!-- Vista dedicada para Reconstruir Árboles -->
   <ReconstructTreeView v-else-if="currentView === 'reconstruct-tree'" @back-to-main="switchToMainView" />
-<<<<<<< HEAD
 
   <!-- Vista dedicada para MATLAB -->
   <MatlabView v-else-if="currentView === 'matlab'" @back-to-main="switchToMainView" />
-=======
+
   <!-- Vista dedicada para Ordenamiento -->
   <SortView v-else-if="currentView === 'sort'" @back-to-main="switchToMainView" />
   <!-- Vista dedicada para Dijkstra -->
   <DijkstraView v-else-if="currentView === 'dijkstra'" @back-to-main="switchToMainView" :getGraphData="getGraphDataSafe" :graphApi="graphRef?.value" />
   <!-- Vista dedicada para Algoritmo Northwest -->
   <NorthwestView v-else-if="currentView === 'northwest'" @back-to-main="switchToMainView" />
->>>>>>> 291ac597
 </template>
 
 <script setup>
@@ -473,15 +471,12 @@
 const ReconstructTreeView = defineAsyncComponent(() =>
   import('./components/ReconstructTreeView.vue')
 );
-<<<<<<< HEAD
 const MatlabView = defineAsyncComponent(() =>
   import('./components/MatlabView.vue')
 );
-=======
 const SortView = defineAsyncComponent(() => import('./components/SortView.vue'));
 const NorthwestView = defineAsyncComponent(() => import('./components/NorthwestView.vue'));
 const DijkstraView = defineAsyncComponent(() => import('./components/DijkstraView.vue'));
->>>>>>> 291ac597
 
 const graphRef = ref(null);
 const mode = ref(MODES.ADD_NODE);
@@ -490,13 +485,10 @@
 const switchToAssignmentView = () => { currentView.value = 'assignment'; };
 const switchToBinaryTreeView = () => { currentView.value = 'binary-tree'; };
 const switchToReconstructTreeView = () => { currentView.value = 'reconstruct-tree'; };
-<<<<<<< HEAD
 const switchToMatlabView = () => { currentView.value = 'matlab'; };
-=======
 const switchToSortView = () => { saveGraphData(); currentView.value = 'sort'; };
 const switchToNorthwestView = () => { saveGraphData(); currentView.value = 'northwest'; };
 const switchToDijkstraView = () => { saveGraphData(); currentView.value = 'dijkstra'; };
->>>>>>> 291ac597
 const switchToMainView = () => { currentView.value = 'main'; };
 
 // Estado para almacenar datos del grafo cuando se cambia de vista
